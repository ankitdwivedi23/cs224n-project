"""Top-level model classes.
"""

import layers
import torch
import torch.nn as nn
import torch.nn.functional as F
import layers
import util

from typing import List, Tuple, Dict, Set, Union

class Seq2Seq(nn.Module):
    """Baseline seq2seq model
    Implements a basic seq2seq network (without attention):
        - Embedding layer: Embed word indices to get word vectors.
        - Encoder layer: Encode the embedded sequence.
        - Decode layer: Decode the encoded sequence word by word.
        - Output layer: Simple layer (e.g., fc + softmax) to get final outputs.
    Args:
        word_vectors (torch.Tensor): Pre-trained word vectors.
        hidden_size (int): Number of features in the hidden state at each layer.
        output_size(int): Number of logits for softmax layer
        drop_prob (float): Dropout probability.
    """
    def __init__(self, word_vectors, hidden_size, output_size, drop_prob=0.):
        super(Seq2Seq, self).__init__()

        self.hidden_size = hidden_size
        self.output_size = output_size

        self.word_vectors = word_vectors
        
        self.emb = layers.Embedding(word_vectors=word_vectors,
                                    hidden_size=hidden_size,
                                    drop_prob=drop_prob)

        self.encoder = layers.EncoderRNN(input_size=hidden_size,
                                     hidden_size=hidden_size,
                                     num_layers=1,
                                     drop_prob=drop_prob)

        self.decoder = layers.DecoderRNN(input_size=hidden_size, 
                                        hidden_size=hidden_size,
                                        num_layers=1)

        self.projection = nn.Linear(in_features=hidden_size, out_features=output_size)
    
    def forward(self, cw_idxs, qw_idxs):
        batch_size = cw_idxs.size(0)
        
        # Chop of the EOS token.
        qw_idxs = qw_idxs[:, :-1]

        c_mask = torch.zeros_like(cw_idxs) != cw_idxs
        q_mask = torch.zeros_like(qw_idxs) != qw_idxs
        c_len, q_len = c_mask.sum(-1), q_mask.sum(-1)

        c_emb = self.emb(cw_idxs)         # (batch_size, c_len, hidden_size)
        q_emb = self.emb(qw_idxs)         # (batch_size, q_len, hidden_size)

        c_enc, dec_init_state = self.encoder(c_emb, c_len)    # (batch_size, c_len, 2 * hidden_size)
        
        decoder_outputs = []
        h_0, c_0 = dec_init_state        #(batch_size, hidden_size)
        h_0 = h_0.contiguous().view(1, batch_size, self.hidden_size)  # Assuming layer dimension is 1
        c_0 = c_0.contiguous().view(1, batch_size, self.hidden_size)  # Assuming layer dimension is 1
        decoder_hidden = (h_0, c_0)  

        for q_t in torch.split(q_emb, split_size_or_sections=1, dim=1):         #(batch_size, 1, hidden_size)
            o_t, decoder_hidden = self.decoder(q_t, decoder_hidden)
            decoder_outputs.append(o_t)
    
        decoder_outputs = torch.stack(decoder_outputs, dim=1).squeeze(dim=2)       #(batch_size, q_len, hidden_size)        
        logits = self.projection(decoder_outputs)                   #(batch_size, q_len, output_size)        
        
        # Mask not needed, as we can simply ignore pad tokens in the loss function
        #q_mask.unsqueeze_(-1)
        #q_mask = q_mask.expand(logits.size(0), logits.size(1), logits.size(2))        
        #log_probs = util.masked_softmax(logits, q_mask, dim=-1, log_softmax=True)       #(batch_size, q_len, output_size)
        
        log_probs = F.log_softmax(logits, dim=-1)        #(batch_size, q_len, output_size)

        return log_probs

    def step(self, qw_idx_t: torch.Tensor,
            decoder_init_state: torch.Tensor) -> Tuple[torch.Tensor, torch.Tensor]:
        """ Compute one forward step of the RNN decoder

        @param qw_idx_t (Tensor): t_th word Index of question.
                Shape (batch_size, 1).
        @param decoder_init_state (Tuple(Tensor)): Decoder's prev hidden state
                Shape (batch_size, 1, hidden_size)

        @returns dec_hidden (Tensor): Decoder's hidden state after passing q_t and previous hidden state
                Shape (batch_size, hidden_size)
        @returns log_probs (Tensor): Soft prediction for next word index
                Shape ((batch_size, 1, output_size))
        """

        q_t = self.emb(qw_idx_t)   # (batch_size, 1, hidden_size)
        h_0, c_0 = decoder_init_state #(batch_size, hidden_size)
        decoder_hidden =  h_0, c_0 #(batch_size, 1, hidden_size)    

        o_t, decoder_hidden = self.decoder(q_t, decoder_hidden)
        logits = self.projection(o_t)   #(batch_size, 1, output_size)
        log_probs = F.log_softmax(logits, dim=2)    #(batch_size, 1, output_size)
<<<<<<< HEAD

        return decoder_hidden, log_probs


class Seq2SeqAttn(nn.Module):
    """Seq2seq model with attention
    Implements a basic seq2seq network (with attention):
        - Embedding layer: Embed word indices to get word vectors.
        - Encoder layer: Encode the embedded sequence.
        - Decode layer: Decode the encoded sequence word by word.
        - Output layer: Simple layer (e.g., fc + softmax) to get final outputs.
    Args:
        word_vectors (torch.Tensor): Pre-trained word vectors.
        hidden_size (int): Number of features in the hidden state at each layer.
        output_size(int): Number of logits for softmax layer
        device (string): 'cuda:0' or cpu
        drop_prob (float): Dropout probability.
    """
    def __init__(self, word_vectors, hidden_size, output_size, device, drop_prob=0.):
        super(Seq2Seq, self).__init__()

        self.hidden_size = hidden_size
        self.output_size = output_size
        self.word_vectors = word_vectors
        self.device = device
        
        self.emb = layers.Embedding(word_vectors=word_vectors,
                                    hidden_size=hidden_size,
                                    drop_prob=drop_prob)

        self.encoder = layers.EncoderRNN(input_size=hidden_size,
                                     hidden_size=hidden_size,
                                     num_layers=1,
                                     drop_prob=drop_prob)

        self.decoder = layers.DecoderRNN(input_size=hidden_size, 
                                        hidden_size=hidden_size,
                                        num_layers=1)

        self.att_projection = nn.Linear(in_features=2*hidden_size, out_features=hidden_size, bias=False)
        self.combined_output_projection = nn.Linear(in_features=3*hidden_size, out_features=hidden_size, bias=False)
        self.target_vocab_projection = nn.Linear(in_features=hidden_size, out_features=output_size, bias=False)
        self.dropout = nn.Dropout(p=drop_prob)
    
    def forward(self, cw_idxs, qw_idxs):
        batch_size = cw_idxs.size(0)
        
        # Chop of the EOS token.
        qw_idxs = qw_idxs[:, :-1]

        c_mask = torch.zeros_like(cw_idxs) != cw_idxs
        q_mask = torch.zeros_like(qw_idxs) != qw_idxs
        c_len, q_len = c_mask.sum(-1), q_mask.sum(-1)

        c_emb = self.emb(cw_idxs)         # (batch_size, c_len, hidden_size)
        q_emb = self.emb(qw_idxs)         # (batch_size, q_len, hidden_size)

        enc_hiddens, dec_init_state = self.encoder(c_emb, c_len)    # (batch_size, c_len, 2 * hidden_size)
        combined_outputs = self.decode(enc_hiddens, enc_masks, dec_init_state, qw_idxs)
        logits = self.projection(combined_outputs)                   #(batch_size, q_len, output_size)        
        
        # Mask not needed, as we can simply ignore pad tokens in the loss function
        #q_mask.unsqueeze_(-1)
        #q_mask = q_mask.expand(logits.size(0), logits.size(1), logits.size(2))        
        #log_probs = util.masked_softmax(logits, q_mask, dim=-1, log_softmax=True)       #(batch_size, q_len, output_size)
        
        log_probs = F.log_softmax(logits, dim=-1)        #(batch_size, q_len, output_size)

        return log_probs

    def decode(self, enc_hiddens: torch.Tensor, enc_masks: torch.Tensor,
                dec_init_state: Tuple[torch.Tensor, torch.Tensor], qw_idxs: torch.Tensor) -> torch.Tensor:
        """Compute combined decoder output vectors for a batch.

        @param enc_hiddens (Tensor): Hidden states (b, c_len, h*2), where
                                     b = batch size, c_len = maximum context length, h = hidden size.
        @param enc_masks (Tensor): Tensor of context encoding masks (b, c_len), where
                                     b = batch size, src_len = maximum context length.
        @param dec_init_state (tuple(Tensor, Tensor)): Initial state and cell for decoder
        @param qw_idxs (Tensor): padded question indices (b, q_len), where
                                       b = batch size, q_len = maximum question length 

        @returns combined_decoder_outputs (Tensor): combined output tensor  (b, q_len, h), where
                                        b = batch_size, q_len = maximum target sentence length,  h = hidden size
        """        
        # Initialize previous combined output vector o_{t-1} as zero
        batch_size = enc_hiddens.size(0)
        o_prev = torch.zeros(batch_size, self.hidden_size, device=self.device)
        
        h_0, c_0 = dec_init_state        #(batch_size, hidden_size)
        h_0 = h_0.contiguous().view(1, batch_size, self.hidden_size)  # Assuming layer dimension is 1
        c_0 = c_0.contiguous().view(1, batch_size, self.hidden_size)  # Assuming layer dimension is 1
        decoder_hidden = (h_0, c_0)

        enc_hiddens_proj = self.att_projection(enc_hiddens)

        # Initialize a list we will use to collect the combined decoder output o_t on each step
        combined_decoder_outputs = []

        for q_t in torch.split(q_emb, split_size_or_sections=1, dim=1):         #(batch_size, 1, hidden_size)
            q_t = q_t.squeeze(dim=1)
            Ybar_t = torch.cat((q_t, o_prev), dim=1)
            dec_state, o_t, _ = self.step(
                Ybar_t,
                dec_state,
                enc_hiddens,
                enc_hiddens_proj,
                enc_masks)
            decoder_outputs.append(o_t)
    
        combined_decoder_outputs = torch.stack(combined_decoder_outputs, dim=1)       #(batch_size, q_len, hidden_size)
        return combined_decoder_outputs

    
    def step(self, Ybar_t: torch.Tensor,
            dec_state: Tuple[torch.Tensor, torch.Tensor],
            enc_hiddens: torch.Tensor,
            enc_hiddens_proj: torch.Tensor,
            enc_masks: torch.Tensor) -> Tuple[Tuple, torch.Tensor, torch.Tensor]:
        """ Compute one forward step of the LSTM decoder, including the attention computation.

        @param Ybar_t (Tensor): Concatenated Tensor of [Y_t o_prev], with shape (b, 2*h). The input for the decoder,
                                where b = batch size, h = hidden size.
        @param dec_state (tuple(Tensor, Tensor)): Tuple of tensors both with shape (b, h), where b = batch size, h = hidden size.
                First tensor is decoder's prev hidden state, second tensor is decoder's prev cell.
        @param enc_hiddens (Tensor): Encoder hidden states Tensor, with shape (b, c_len, h * 2), where b = batch size,
                                    src_len = maximum context length, h = hidden size.
        @param enc_hiddens_proj (Tensor): Encoder hidden states Tensor, projected from (h * 2) to h. Tensor is with shape (b, c_len, h),
                                    where b = batch size, c_len = maximum context length, h = hidden size.
        @param enc_masks (Tensor): Tensor of sentence masks shape (b, c_len),
                                    where b = batch size, c_len is maximum context length. 

        @returns dec_state (tuple (Tensor, Tensor)): Tuple of tensors both shape (b, h), where b = batch size, h = hidden size.
                First tensor is decoder's new hidden state, second tensor is decoder's new cell.
        @returns combined_output (Tensor): Combined output Tensor at timestep t, shape (b, h), where b = batch size, h = hidden size.
        @returns e_t (Tensor): Tensor of shape (b, src_len). It is attention scores distribution.
                                Not used outside of this function, simply returned for sanity check.
        """
        combined_output = None
        dec_state = self.decoder(Ybar_t, dec_state)
        dec_hidden, dec_cell = dec_state
        e_t = torch.bmm(torch.unsqueeze(dec_hidden, dim=1), torch.transpose(enc_hiddens_proj, dim0=1, dim1=2)).squeeze(dim=1)

        # Set e_t to -inf where enc_masks has 1
        if enc_masks is not None:
            e_t.data.masked_fill_(enc_masks.bool(), -float('inf'))

        alpha_t = F.softmax(e_t, dim=-1)
        a_t = torch.bmm(torch.unsqueeze(alpha_t, dim=1), enc_hiddens).squeeze(dim=1)
        U_t = torch.cat((dec_hidden, a_t), dim=1)
        V_t = self.combined_output_projection(U_t)
        O_t = self.dropout(torch.tanh(V_t))

        combined_output = O_t
        return dec_state, combined_output, e_t
=======
        return decoder_hidden, log_probs
>>>>>>> fcd85d34
<|MERGE_RESOLUTION|>--- conflicted
+++ resolved
@@ -105,7 +105,6 @@
         o_t, decoder_hidden = self.decoder(q_t, decoder_hidden)
         logits = self.projection(o_t)   #(batch_size, 1, output_size)
         log_probs = F.log_softmax(logits, dim=2)    #(batch_size, 1, output_size)
-<<<<<<< HEAD
 
         return decoder_hidden, log_probs
 
@@ -260,7 +259,4 @@
         O_t = self.dropout(torch.tanh(V_t))
 
         combined_output = O_t
-        return dec_state, combined_output, e_t
-=======
-        return decoder_hidden, log_probs
->>>>>>> fcd85d34
+        return dec_state, combined_output, e_t